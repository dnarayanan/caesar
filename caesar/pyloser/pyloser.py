--- conflicted
+++ resolved
@@ -122,10 +122,6 @@
         init_kerntab(self)
         self.init_stars_to_process()
 
-<<<<<<< HEAD
-    # initialize extinction curves.  order: 0=Calzetti, 1=Chevallard, 2=Conroy, 3=Cardelli(MW), 4=SMC, 5=LMC, 6=Mix Calz/MW, 7=Composite Calz/MW/SMC; see atten_laws.py for details (these return optical depths)
-=======
-
     #separate AV_all_stars by group
     def Av_per_group(self):
         memlog('Finding LOS A_V values for %d objects'%(len(self.groups)))
@@ -141,8 +137,7 @@
                 obj_.group_Av = Av_per_star
 
 
-    # initialize extinction curves. last one is cosmic IGM attenution from Madau
->>>>>>> ee748dc9
+    # initialize extinction curves.  order: 0=Calzetti, 1=Chevallard, 2=Conroy, 3=Cardelli(MW), 4=SMC, 5=LMC, 6=Mix Calz/MW, 7=Composite Calz/MW/SMC; see atten_laws.py for details (these return optical depths)
     def init_extinction(self):
         from caesar.pyloser.atten_laws import calzetti,chevallard,conroy,cardelli,smc,lmc
         wave = self.ssp_wavelengths.astype(np.float64)
